version: "3.9"
services:
<<<<<<< HEAD
  langflow:
    build:
      context: .
      dockerfile: Dockerfile
    container_name: langflow
    ports:
      - "47860:7860" # Changed to a special port
=======
  postgres:
    image: postgres:16-alpine  # Lightweight PostgreSQL image
    container_name: langflow-postgres
>>>>>>> 3b299d47
    environment:
      POSTGRES_USER: ${POSTGRES_USER:-langflowuser}
      POSTGRES_PASSWORD: ${POSTGRES_PASSWORD:-securepassword}
      POSTGRES_DB: ${POSTGRES_DB:-langflowdb}
    ports:
      - "15432:5432"  # Optional: Expose for external tools
    volumes:
      - langflow-postgres-data:/var/lib/postgresql/data
    healthcheck:
      test: ["CMD-SHELL", "pg_isready -U ${POSTGRES_USER} -d ${POSTGRES_DB}"]
      interval: 5s
      timeout: 5s
      retries: 5
    restart: on-failure:5

  langflow:
    image: langflowai/langflow:1.5.0  # Latest full version
    container_name: langflow-app
    user: root  # Fix for PermissionError: Runs as root to allow writing to mounted volume
    ports:
      - "7860:7860"  # Access Langflow UI at http://localhost:7860
    environment:
      LANGFLOW_DATABASE_URL: postgresql://${POSTGRES_USER:-langflowuser}:${POSTGRES_PASSWORD:-securepassword}@postgres:5432/${POSTGRES_DB:-langflowdb}
      LANGFLOW_CONFIG_DIR: /app/langflow  # Directory for config, secrets, and storage
      LANGFLOW_SUPERUSER: ${LANGFLOW_SUPERUSER:-admin}
      LANGFLOW_SUPERUSER_PASSWORD: ${LANGFLOW_SUPERUSER_PASSWORD:-adminpass}
      LANGFLOW_AUTO_LOGIN: ${LANGFLOW_AUTO_LOGIN:-true}  # Optional: Auto-login as superuser
      LANGFLOW_BACKEND_ONLY: ${LANGFLOW_BACKEND_ONLY:-false}  # Optional: Set to true for API-only mode
      LANGFLOW_STORE_CACHE_ENABLED: ${LANGFLOW_STORE_CACHE_ENABLED:-true}  # Optional: Enable caching
      # Add more env vars as needed (e.g., LANGFLOW_LOG_LEVEL=DEBUG for troubleshooting)
    volumes:
      - langflow-data:/app/langflow  # Persistent storage for flows, secrets, etc.
    healthcheck:
      test: ["CMD", "curl", "-f", "http://localhost:7860/health"]
      interval: 10s
      timeout: 5s
      retries: 3
      start_period: 90s
    depends_on:
      postgres:
        condition: service_healthy
    restart: on-failure:5

volumes:
  langflow-postgres-data:
  langflow-data:<|MERGE_RESOLUTION|>--- conflicted
+++ resolved
@@ -1,18 +1,8 @@
 version: "3.9"
 services:
-<<<<<<< HEAD
-  langflow:
-    build:
-      context: .
-      dockerfile: Dockerfile
-    container_name: langflow
-    ports:
-      - "47860:7860" # Changed to a special port
-=======
   postgres:
     image: postgres:16-alpine  # Lightweight PostgreSQL image
     container_name: langflow-postgres
->>>>>>> 3b299d47
     environment:
       POSTGRES_USER: ${POSTGRES_USER:-langflowuser}
       POSTGRES_PASSWORD: ${POSTGRES_PASSWORD:-securepassword}
